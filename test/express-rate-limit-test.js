--- conflicted
+++ resolved
@@ -665,7 +665,24 @@
       });
   });
 
-<<<<<<< HEAD
+  it("should not decrement hits with success response and skipFailedRequests", done => {
+    const store = new MockStore();
+    createAppWith(
+      rateLimit({
+        skipFailedRequests: true,
+        store: store
+      })
+    );
+
+    goodRequest(done, function() {
+      if (store.decrement_was_called) {
+        done(new Error("decrement was called on the store"));
+      } else {
+        done();
+      }
+    });
+  });
+
   it("should decrement hits with IP hits reached max and skipFailedRequests", done => {
     const store = new MockStore();
     createAppWith(
@@ -681,20 +698,6 @@
     badRequest(done, () => {
       if (!store.decrement_was_called) {
         done(new Error("decrement was not called on the store"));
-=======
-  it("should not decrement hits with success response and skipFailedRequests", done => {
-    const store = new MockStore();
-    createAppWith(
-      rateLimit({
-        skipFailedRequests: true,
-        store: store
-      })
-    );
-
-    goodRequest(done, function() {
-      if (store.decrement_was_called) {
-        done(new Error("decrement was called on the store"));
->>>>>>> f763e808
       } else {
         done();
       }
